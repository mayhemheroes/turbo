Setup
  $ . ${TESTDIR}/../../../helpers/setup.sh
  $ . ${TESTDIR}/../_helpers/setup_monorepo.sh $(pwd) single_package                                                                                  

  $ ${TURBO} run build --dry=json
  {
    "id": "[a-zA-Z0-9]+", (re)
    "version": "0",
    "turboVersion": "[a-z0-9\.-]+", (re)
    "globalCacheInputs": {
      "rootKey": "You don't understand! I coulda had class. I coulda been a contender. I could've been somebody, instead of a bum, which is what I am.",
      "files": {
        "package-lock.json": "8db0df575e6509336a6719094b63eb23d2c649c1",
        "package.json": "185771929d92c3865ce06c863c07d357500d3364",
        "somefile.txt": "45b983be36b73c0788dc9cbcb76cbb80fc7bb057"
      },
      "hashOfExternalDependencies": ""
    },
    "envMode": "infer",
    "frameworkInference": true,
    "tasks": [
      {
        "taskId": "build",
        "task": "build",
<<<<<<< HEAD
        "hash": "a6012909f5655e58",
=======
        "hash": "928bb7e844fdf2ce",
>>>>>>> ef9f6b8a
        "inputs": {
          ".gitignore": "6f23ff6842b5526da43ab38f4a5bf3b0158eeb42",
          "package-lock.json": "8db0df575e6509336a6719094b63eb23d2c649c1",
          "package.json": "185771929d92c3865ce06c863c07d357500d3364",
          "somefile.txt": "45b983be36b73c0788dc9cbcb76cbb80fc7bb057",
          "turbo.json": "505752e75c10f9e7a0d2538cf8b6f0fcfb8980a0"
        },
        "hashOfExternalDependencies": "",
        "cache": {
          "local": false,
          "remote": false,
          "status": "MISS",
          "timeSaved": 0
        },
        "command": "echo 'building' \u003e foo",
        "cliArguments": [],
        "outputs": [
          "foo"
        ],
        "excludedOutputs": null,
        "logFile": ".turbo/turbo-build.log",
        "dependencies": [],
        "dependents": [],
        "resolvedTaskDefinition": {
          "outputs": [
            "foo"
          ],
          "cache": true,
          "dependsOn": [],
          "inputs": [],
          "outputMode": "full",
          "passThroughEnv": null,
          "env": [],
          "persistent": false
        },
        "expandedOutputs": [],
        "framework": "\u003cNO FRAMEWORK DETECTED\u003e",
        "envMode": "loose",
        "environmentVariables": {
          "configured": [],
          "inferred": [],
          "global": [
            "VERCEL_ANALYTICS_ID="
          ],
          "passthrough": null,
          "globalPassthrough": null
        }
      }
    ],
    "user": ".*", (re)
    "scm": {
      "type": "git",
      "sha": "[a-z0-9]+", (re)
      "branch": ".+" (re)
    }
  }<|MERGE_RESOLUTION|>--- conflicted
+++ resolved
@@ -22,11 +22,7 @@
       {
         "taskId": "build",
         "task": "build",
-<<<<<<< HEAD
-        "hash": "a6012909f5655e58",
-=======
-        "hash": "928bb7e844fdf2ce",
->>>>>>> ef9f6b8a
+        "hash": "6a0444fb584769ac",
         "inputs": {
           ".gitignore": "6f23ff6842b5526da43ab38f4a5bf3b0158eeb42",
           "package-lock.json": "8db0df575e6509336a6719094b63eb23d2c649c1",
